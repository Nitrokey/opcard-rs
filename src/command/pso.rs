--- conflicted
+++ resolved
@@ -98,7 +98,6 @@
     ctx.reply.expand(&signature)
 }
 
-<<<<<<< HEAD
 fn sign_rsa<const R: usize, T: trussed::Client>(
     mut ctx: LoadedContext<'_, R, T>,
     key_id: KeyId,
@@ -118,18 +117,23 @@
     ctx.reply.expand(&signature)
 }
 
-=======
-pub fn int_aut_key_mecha_uif<const R: usize, T: trussed::Client>(
+enum RsaOrEcc {
+    Rsa,
+    Ecc,
+}
+
+fn int_aut_key_mecha_uif<const R: usize, T: trussed::Client>(
     ctx: LoadedContext<'_, R, T>,
-) -> Result<(KeyId, Mechanism, bool), Status> {
-    let (key_type, mechanism) = match ctx.state.runtime.keyrefs.internal_aut {
+) -> Result<(KeyId, Mechanism, bool, RsaOrEcc), Status> {
+    let (key_type, (mechanism, key_kind)) = match ctx.state.runtime.keyrefs.internal_aut {
         KeyRef::Aut => (
             KeyType::Aut,
             match ctx.state.internal.aut_alg() {
-                AuthenticationAlgorithm::EcDsaP256 => Mechanism::P256Prehashed,
-                AuthenticationAlgorithm::Ed255 => Mechanism::Ed255,
-
-                AuthenticationAlgorithm::Rsa2k | AuthenticationAlgorithm::Rsa4k => {
+                AuthenticationAlgorithm::EcDsaP256 => (Mechanism::P256Prehashed, RsaOrEcc::Ecc),
+                AuthenticationAlgorithm::Ed255 => (Mechanism::Ed255, RsaOrEcc::Ecc),
+
+                AuthenticationAlgorithm::Rsa2048 => (Mechanism::Rsa2048Pkcs, RsaOrEcc::Rsa),
+                AuthenticationAlgorithm::Rsa4096 => {
                     error!("RSA is not implemented");
                     return Err(Status::ConditionsOfUseNotSatisfied);
                 }
@@ -142,8 +146,9 @@
                     warn!("Attempt to authenticate with X25519 key");
                     return Err(Status::ConditionsOfUseNotSatisfied);
                 }
-                DecryptionAlgorithm::EcDhP256 => Mechanism::P256Prehashed,
-                DecryptionAlgorithm::Rsa2k | DecryptionAlgorithm::Rsa4k => {
+                DecryptionAlgorithm::EcDhP256 => (Mechanism::P256Prehashed, RsaOrEcc::Ecc),
+                DecryptionAlgorithm::Rsa2048 => (Mechanism::Rsa2048Pkcs, RsaOrEcc::Rsa),
+                DecryptionAlgorithm::Rsa4096 => {
                     error!("RSA is not implemented");
                     return Err(Status::ConditionsOfUseNotSatisfied);
                 }
@@ -166,9 +171,10 @@
         })?,
         mechanism,
         ctx.state.internal.uif(key_type).is_enabled(),
-    ))
-}
->>>>>>> ad2d578f
+        key_kind,
+    ))
+}
+
 // § 7.2.13
 pub fn internal_authenticate<const R: usize, T: trussed::Client>(
     mut ctx: LoadedContext<'_, R, T>,
@@ -178,42 +184,28 @@
         return Err(Status::SecurityStatusNotSatisfied);
     }
 
-<<<<<<< HEAD
-    check_uif(ctx.lend(), KeyType::Aut)?;
-
-    match ctx.state.internal.aut_alg() {
-        AuthenticationAlgorithm::Ed255 => sign_ec(ctx, key_id, Mechanism::Ed255),
-        AuthenticationAlgorithm::EcDsaP256 => {
-            if ctx.data.len() != 32 {
-                return Err(Status::ConditionsOfUseNotSatisfied);
-            }
-            sign_ec(ctx, key_id, Mechanism::P256Prehashed)
-        }
-        AuthenticationAlgorithm::Rsa2048 => sign_rsa(ctx, key_id, Mechanism::Rsa2048Pkcs),
-        _ => {
-            error!("Unimplemented operation");
-            Err(Status::ConditionsOfUseNotSatisfied)
-        }
-=======
-    let (key_id, mechanism, uif) = int_aut_key_mecha_uif(ctx.lend())?;
+    let (key_id, mechanism, uif, key_kind) = int_aut_key_mecha_uif(ctx.lend())?;
     if uif {
         prompt_uif(ctx.lend())?;
->>>>>>> ad2d578f
-    }
-
-    sign_ec(ctx, key_id, mechanism)
-}
-
-pub fn decipher_key_mecha_uif<const R: usize, T: trussed::Client>(
+    }
+
+    match key_kind {
+        RsaOrEcc::Ecc => sign_ec(ctx, key_id, mechanism),
+        RsaOrEcc::Rsa => sign_rsa(ctx, key_id, mechanism),
+    }
+}
+
+fn decipher_key_mecha_uif<const R: usize, T: trussed::Client>(
     ctx: LoadedContext<'_, R, T>,
-) -> Result<(KeyId, Mechanism, bool), Status> {
-    let (key_type, mechanism) = match ctx.state.runtime.keyrefs.pso_decipher {
+) -> Result<(KeyId, Mechanism, bool, RsaOrEcc), Status> {
+    let (key_type, (mechanism, key_kind)) = match ctx.state.runtime.keyrefs.pso_decipher {
         KeyRef::Dec => (
             KeyType::Dec,
             match ctx.state.internal.dec_alg() {
-                DecryptionAlgorithm::X255 => Mechanism::X255,
-                DecryptionAlgorithm::EcDhP256 => Mechanism::P256,
-                DecryptionAlgorithm::Rsa2k | DecryptionAlgorithm::Rsa4k => {
+                DecryptionAlgorithm::X255 => (Mechanism::X255, RsaOrEcc::Ecc),
+                DecryptionAlgorithm::EcDhP256 => (Mechanism::P256, RsaOrEcc::Ecc),
+                DecryptionAlgorithm::Rsa2048 => (Mechanism::Rsa2048Pkcs, RsaOrEcc::Rsa),
+                DecryptionAlgorithm::Rsa4096 => {
                     error!("RSA is not implemented");
                     return Err(Status::ConditionsOfUseNotSatisfied);
                 }
@@ -222,13 +214,14 @@
         KeyRef::Aut => (
             KeyType::Aut,
             match ctx.state.internal.aut_alg() {
-                AuthenticationAlgorithm::EcDsaP256 => Mechanism::P256,
+                AuthenticationAlgorithm::EcDsaP256 => (Mechanism::P256, RsaOrEcc::Ecc),
                 AuthenticationAlgorithm::Ed255 => {
                     warn!("Attempt to decipher with Ed255 key");
                     return Err(Status::ConditionsOfUseNotSatisfied);
                 }
 
-                AuthenticationAlgorithm::Rsa2k | AuthenticationAlgorithm::Rsa4k => {
+                AuthenticationAlgorithm::Rsa2048 => (Mechanism::Rsa2048Pkcs, RsaOrEcc::Rsa),
+                AuthenticationAlgorithm::Rsa4096 => {
                     error!("RSA is not implemented");
                     return Err(Status::ConditionsOfUseNotSatisfied);
                 }
@@ -243,6 +236,7 @@
         })?,
         mechanism,
         ctx.state.internal.uif(key_type).is_enabled(),
+        key_kind,
     ))
 }
 
@@ -262,23 +256,14 @@
         return decipher_aes(ctx);
     }
 
-<<<<<<< HEAD
-    match ctx.state.internal.dec_alg() {
-        DecryptionAlgorithm::X255 => decrypt_ec(ctx, key_id, Mechanism::X255),
-        DecryptionAlgorithm::EcDhP256 => decrypt_ec(ctx, key_id, Mechanism::P256),
-        DecryptionAlgorithm::Rsa2048 => decrypt_rsa(ctx, key_id, Mechanism::Rsa2048Pkcs),
-        _ => {
-            error!("Unimplemented operation");
-            Err(Status::ConditionsOfUseNotSatisfied)
-        }
-=======
-    let (key_id, mechanism, uif) = decipher_key_mecha_uif(ctx.lend())?;
+    let (key_id, mechanism, uif, key_kind) = decipher_key_mecha_uif(ctx.lend())?;
     if uif {
         prompt_uif(ctx.lend())?;
->>>>>>> ad2d578f
-    }
-
-    decrypt_ec(ctx, key_id, mechanism)
+    }
+    match key_kind {
+        RsaOrEcc::Ecc => decrypt_ec(ctx, key_id, mechanism),
+        RsaOrEcc::Rsa => decrypt_rsa(ctx, key_id, mechanism),
+    }
 }
 
 fn decrypt_rsa<const R: usize, T: trussed::Client>(
