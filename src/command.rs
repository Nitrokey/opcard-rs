// Copyright (C) 2022 Nitrokey GmbH
// SPDX-License-Identifier: LGPL-3.0-only

mod data;
mod gen;
mod pso;

use iso7816::Status;

use crate::card::{Context, LoadedContext, RID};
<<<<<<< HEAD
use crate::state::{LifeCycle, State};
=======
use crate::tlv;
>>>>>>> bec38799
use crate::types::*;
use trussed::try_syscall;
use trussed::types::{Location, PathBuf};

#[derive(Debug, Eq, PartialEq)]
pub enum Command {
    Select,
    SelectData(Occurrence),
    GetData(GetDataMode, Tag),
    GetNextData(Tag),
    Verify(VerifyMode, PasswordMode),
    ChangeReferenceData(Password),
    ResetRetryCounter(ResetRetryCounterMode),
    PutData(PutDataMode, Tag),
    GenerateAsymmetricKeyPair(GenerateAsymmetricKeyPairMode),
    ComputeDigitalSignature,
    Decipher,
    Encipher,
    InternalAuthenticate,
    GetResponse,
    GetChallenge,
    TerminateDf,
    ActivateFile,
    ManageSecurityEnvironment(ManageSecurityEnvironmentMode),
}

impl Command {
    fn can_lifecycle_run(&self, lifecycle: LifeCycle) -> bool {
        match (self, lifecycle) {
            (Self::Select | Self::ActivateFile | Self::TerminateDf, LifeCycle::Initialization) => {
                true
            }
            (_, LifeCycle::Initialization) => false,
            (_, LifeCycle::Operational) => true,
        }
    }

    pub fn exec<const R: usize, T: trussed::Client>(
        &self,
        mut context: Context<'_, R, T>,
    ) -> Result<(), Status> {
        if !self.can_lifecycle_run(State::lifecycle(context.backend.client_mut())) {
            warn!(
                "Command {self:?} called in lifecycle {:?}",
                State::lifecycle(context.backend.client_mut())
            );
            return Err(Status::ConditionsOfUseNotSatisfied);
        }
        match self {
            Self::Select => select(context),
            Self::GetData(mode, tag) => data::get_data(context, *mode, *tag),
            Self::GetNextData(tag) => data::get_next_data(context, *tag),
            Self::PutData(mode, tag) => data::put_data(context, *mode, *tag),
            Self::Verify(mode, password) => verify(context.load_state()?, *mode, *password),
            Self::ChangeReferenceData(password) => {
                change_reference_data(context.load_state()?, *password)
            }
            Self::ComputeDigitalSignature => pso::sign(context.load_state()?),
            Self::InternalAuthenticate => pso::internal_authenticate(context.load_state()?),
            Self::Decipher => pso::decipher(context.load_state()?),
            Self::GenerateAsymmetricKeyPair(mode) => gen_keypair(context.load_state()?, *mode),
<<<<<<< HEAD
            Self::TerminateDf => terminate_df(context),
            Self::ActivateFile => activate_file(context),
=======
            Self::SelectData(occurrence) => select_data(context, *occurrence),
>>>>>>> bec38799
            _ => {
                error!("Command not yet implemented: {:x?}", self);
                Err(Status::FunctionNotSupported)
            }
        }
    }
}

impl<const C: usize> TryFrom<&iso7816::Command<C>> for Command {
    type Error = Status;

    fn try_from(command: &iso7816::Command<C>) -> Result<Self, Self::Error> {
        fn require(left: u8, right: u8) -> Result<(), Status> {
            if left == right {
                Ok(())
            } else {
                Err(Status::IncorrectP1OrP2Parameter)
            }
        }

        fn require_p1_p2<const D: usize>(
            command: &iso7816::Command<D>,
            p1: u8,
            p2: u8,
        ) -> Result<(), Status> {
            require(command.p1, p1)?;
            require(command.p2, p2)?;
            Ok(())
        }

        // TODO: check CLA
        // See § 7.1
        match u8::from(command.instruction()) {
            0xA4 => {
                require_p1_p2(command, 0x04, 0x00)?;
                Ok(Self::Select)
            }
            0x20 => {
                let verify_mode = VerifyMode::try_from(command.p1)?;
                let password_mode = PasswordMode::try_from(command.p2)?;
                Ok(Self::Verify(verify_mode, password_mode))
            }
            0x24 => {
                require(command.p1, 0x00)?;
                let password = Password::try_from(command.p2)?;
                Ok(Self::ChangeReferenceData(password))
            }
            0x2C => {
                let mode = ResetRetryCounterMode::try_from(command.p1)?;
                require(command.p2, 0x81)?;
                Ok(Self::ResetRetryCounter(mode))
            }
            0xA5 => {
                let occurrence = Occurrence::try_from(command.p1)?;
                require(command.p2, 0x04)?;
                Ok(Self::SelectData(occurrence))
            }
            0xCA => Ok(Self::GetData(GetDataMode::Even, Tag::from(command))),
            0xCB => Ok(Self::GetData(GetDataMode::Odd, Tag::from(command))),
            0xCC => Ok(Self::GetNextData(Tag::from(command))),
            0xDA => Ok(Self::PutData(PutDataMode::Even, Tag::from(command))),
            0xDB => Ok(Self::PutData(PutDataMode::Odd, Tag::from(command))),
            0xC0 => {
                require_p1_p2(command, 0x00, 0x00)?;
                Ok(Self::GetResponse)
            }
            0x2A => match (command.p1, command.p2) {
                (0x9E, 0x9A) => Ok(Self::ComputeDigitalSignature),
                (0x80, 0x86) => Ok(Self::Decipher),
                (0x86, 0x80) => Ok(Self::Encipher),
                _ => Err(Status::IncorrectP1OrP2Parameter),
            },
            0x88 => {
                require_p1_p2(command, 0x00, 0x00)?;
                Ok(Self::InternalAuthenticate)
            }
            0x47 => {
                let mode = GenerateAsymmetricKeyPairMode::try_from(command.p1)?;
                require(command.p2, 0x00)?;
                Ok(Self::GenerateAsymmetricKeyPair(mode))
            }
            0x84 => {
                require_p1_p2(command, 0x00, 0x00)?;
                Ok(Self::GetChallenge)
            }
            0xE6 => {
                require_p1_p2(command, 0x00, 0x00)?;
                Ok(Self::TerminateDf)
            }
            0x44 => {
                require_p1_p2(command, 0x00, 0x00)?;
                Ok(Self::ActivateFile)
            }
            0x22 => {
                require(command.p1, 0x41)?;
                let mode = ManageSecurityEnvironmentMode::try_from(command.p2)?;
                Ok(Self::ManageSecurityEnvironment(mode))
            }
            _ => Err(Status::InstructionNotSupportedOrInvalid),
        }
    }
}

#[derive(Clone, Copy, Debug, Eq, PartialEq)]
pub enum Password {
    Pw1,
    Pw3,
}

impl From<PasswordMode> for Password {
    fn from(value: PasswordMode) -> Password {
        match value {
            PasswordMode::Pw1Sign | PasswordMode::Pw1Other => Password::Pw1,
            PasswordMode::Pw3 => Password::Pw3,
        }
    }
}

impl TryFrom<u8> for Password {
    type Error = Status;

    fn try_from(value: u8) -> Result<Self, Self::Error> {
        match value {
            0x81 => Ok(Self::Pw1),
            0x83 => Ok(Self::Pw3),
            _ => Err(Status::IncorrectP1OrP2Parameter),
        }
    }
}

#[derive(Clone, Copy, Debug, Eq, PartialEq)]
pub enum PasswordMode {
    Pw1Sign,
    Pw1Other,
    Pw3,
}

impl TryFrom<u8> for PasswordMode {
    type Error = Status;

    fn try_from(value: u8) -> Result<Self, Self::Error> {
        match value {
            0x81 => Ok(Self::Pw1Sign),
            0x82 => Ok(Self::Pw1Other),
            0x83 => Ok(Self::Pw3),
            _ => Err(Status::IncorrectP1OrP2Parameter),
        }
    }
}

#[derive(Clone, Copy, Debug, Eq, PartialEq)]
pub enum VerifyMode {
    SetOrCheck,
    Reset,
}

impl TryFrom<u8> for VerifyMode {
    type Error = Status;

    fn try_from(value: u8) -> Result<Self, Self::Error> {
        match value {
            0x00 => Ok(Self::SetOrCheck),
            0xFF => Ok(Self::Reset),
            _ => Err(Status::IncorrectP1OrP2Parameter),
        }
    }
}

#[derive(Debug, Eq, PartialEq)]
pub enum ResetRetryCounterMode {
    ResettingCode,
    Verify,
}

impl TryFrom<u8> for ResetRetryCounterMode {
    type Error = Status;

    fn try_from(value: u8) -> Result<Self, Self::Error> {
        match value {
            0x00 => Ok(Self::ResettingCode),
            0x02 => Ok(Self::Verify),
            _ => Err(Status::IncorrectP1OrP2Parameter),
        }
    }
}

#[derive(Clone, Copy, Debug, Eq, PartialEq)]
pub enum GetDataMode {
    Even,
    Odd,
}

#[derive(Debug, Eq, PartialEq, Copy, Clone)]
pub enum PutDataMode {
    Even,
    Odd,
}

#[derive(Debug, Eq, PartialEq, Copy, Clone)]
pub enum GenerateAsymmetricKeyPairMode {
    GenerateKey,
    ReadTemplate,
}

impl TryFrom<u8> for GenerateAsymmetricKeyPairMode {
    type Error = Status;

    fn try_from(value: u8) -> Result<Self, Self::Error> {
        match value {
            0x80 => Ok(Self::GenerateKey),
            0x81 => Ok(Self::ReadTemplate),
            _ => Err(Status::IncorrectP1OrP2Parameter),
        }
    }
}

#[derive(Debug, Eq, PartialEq)]
pub enum ManageSecurityEnvironmentMode {
    Authentication,
    Dec,
}

impl TryFrom<u8> for ManageSecurityEnvironmentMode {
    type Error = Status;

    fn try_from(value: u8) -> Result<Self, Self::Error> {
        match value {
            0xA4 => Ok(Self::Authentication),
            0xB8 => Ok(Self::Dec),
            _ => Err(Status::IncorrectP1OrP2Parameter),
        }
    }
}

// § 7.2.1
fn select<const R: usize, T: trussed::Client>(context: Context<'_, R, T>) -> Result<(), Status> {
    if context.data.starts_with(&RID) {
        Ok(())
    } else {
        info!("Selected application {:x?} not found", context.data);
        Err(Status::NotFound)
    }
}

// § 7.2.2
fn verify<const R: usize, T: trussed::Client>(
    context: LoadedContext<'_, R, T>,
    mode: VerifyMode,
    password: PasswordMode,
) -> Result<(), Status> {
    match mode {
        VerifyMode::SetOrCheck => {
            if context.data.is_empty() {
                let already_validated = match password {
                    PasswordMode::Pw1Sign => context.state.runtime.sign_verified,
                    PasswordMode::Pw1Other => context.state.runtime.other_verified,
                    PasswordMode::Pw3 => context.state.runtime.admin_verified,
                };
                if already_validated {
                    Ok(())
                } else {
                    Err(Status::RemainingRetries(
                        context.state.internal.remaining_tries(password.into()),
                    ))
                }
            } else {
                let pin = password.into();
                if context
                    .backend
                    .verify_pin(pin, context.data, context.state.internal)
                {
                    match password {
                        PasswordMode::Pw1Sign => context.state.runtime.sign_verified = true,
                        PasswordMode::Pw1Other => context.state.runtime.other_verified = true,
                        PasswordMode::Pw3 => context.state.runtime.admin_verified = true,
                    }
                    Ok(())
                } else {
                    Err(Status::RemainingRetries(
                        context.state.internal.remaining_tries(password.into()),
                    ))
                }
            }
        }
        VerifyMode::Reset => {
            match password {
                PasswordMode::Pw1Sign => context.state.runtime.sign_verified = false,
                PasswordMode::Pw1Other => context.state.runtime.other_verified = false,
                PasswordMode::Pw3 => context.state.runtime.admin_verified = false,
            }
            Ok(())
        }
    }
}

// § 7.2.3
fn change_reference_data<const R: usize, T: trussed::Client>(
    context: LoadedContext<'_, R, T>,
    password: Password,
) -> Result<(), Status> {
    const MIN_LENGTH_ADMIN_PIN: usize = 8;
    const MIN_LENGTH_USER_PIN: usize = 6;
    let min_len = match password {
        Password::Pw1 => MIN_LENGTH_USER_PIN,
        Password::Pw3 => MIN_LENGTH_ADMIN_PIN,
    };

    if context.data.len() < 2 * min_len {
        return Err(Status::WrongLength);
    }

    let current_len = context.state.internal.pin_len(password);
    let (old, new) = if context.data.len() < current_len {
        (context.data, [].as_slice())
    } else {
        context.data.split_at(current_len)
    };
    let client_mut = context.backend.client_mut();
    // Verify the old pin before returning for wrong length to avoid leaking information about the
    // length of the PIN
    context
        .state
        .internal
        .verify_pin(client_mut, old, password)
        .map_err(|_| Status::VerificationFailed)?;

    if current_len + min_len > context.data.len() {
        return Err(Status::WrongLength);
    }
    context
        .state
        .internal
        .change_pin(client_mut, new, password)
        .map_err(|_| Status::WrongLength)
}

// § 7.2.14
fn gen_keypair<const R: usize, T: trussed::Client>(
    context: LoadedContext<'_, R, T>,
    mode: GenerateAsymmetricKeyPairMode,
) -> Result<(), Status> {
    let key = KeyType::try_from_crt(context.data)?;

    if mode == GenerateAsymmetricKeyPairMode::ReadTemplate {
        return match key {
            KeyType::Sign => gen::read_sign(context),
            KeyType::Dec => gen::read_dec(context),
            KeyType::Aut => gen::read_aut(context),
        };
    }

    if !context.state.runtime.admin_verified {
        return Err(Status::SecurityStatusNotSatisfied);
    }

    match key {
        KeyType::Sign => gen::sign(context),
        KeyType::Dec => gen::dec(context),
        KeyType::Aut => gen::aut(context),
    }
}

<<<<<<< HEAD
// § 7.2.16
fn terminate_df<const R: usize, T: trussed::Client>(
    mut context: Context<'_, R, T>,
) -> Result<(), Status> {
    if let Ok(ctx) = context.load_state() {
        if ctx.state.runtime.admin_verified || ctx.state.internal.is_locked(Password::Pw3) {
            State::terminate_df(context.backend.client_mut())?;
        } else {
            return Err(Status::ConditionsOfUseNotSatisfied);
        }
    } else {
        State::terminate_df(context.backend.client_mut())?;
    }

    Ok(())
}

fn unspecified_delete_error<E: core::fmt::Debug>(_err: E) -> Status {
    error!("Failed to delete data {_err:?}");
    Status::UnspecifiedPersistentExecutionError
}

fn factory_reset<const R: usize, T: trussed::Client>(ctx: Context<'_, R, T>) -> Result<(), Status> {
    *ctx.state = Default::default();
    try_syscall!(ctx
        .backend
        .client_mut()
        .remove_dir_all(Location::Internal, PathBuf::new()))
    .map_err(unspecified_delete_error)?;
    try_syscall!(ctx.backend.client_mut().delete_all(Location::Internal))
        .map_err(unspecified_delete_error)?;
    try_syscall!(ctx
        .backend
        .client_mut()
        .remove_dir_all(Location::Volatile, PathBuf::new()))
    .map_err(unspecified_delete_error)?;
    try_syscall!(ctx.backend.client_mut().delete_all(Location::Volatile))
        .map_err(unspecified_delete_error)?;
    Ok(())
}

// § 7.2.17
fn activate_file<const R: usize, T: trussed::Client>(
    mut context: Context<'_, R, T>,
) -> Result<(), Status> {
    if State::lifecycle(context.backend.client_mut()) == LifeCycle::Operational {
        return Ok(());
    }

    factory_reset(context.lend())?;
    *context.state = Default::default();
    let context = context.load_state()?;
    context
        .state
        .internal
        .save(context.backend.client_mut())
        .map_err(|_err| {
            error!("Failed to store data {_err:?}");
            Status::UnspecifiedPersistentExecutionError
        })?;
    State::activate_file(context.backend.client_mut())?;
=======
// § 7.2.5
fn select_data<const R: usize, T: trussed::Client>(
    ctx: Context<'_, R, T>,
    occurrence: Occurrence,
) -> Result<(), Status> {
    let tag: Tag = match tlv::get_do(&[0x60, 0x5C], ctx.data) {
        Some([b1, b2]) => (*b1, *b2).into(),
        Some([b1]) => (*b1).into(),
        _ => {
            warn!("Select Data with incorrect data path");
            return Err(Status::IncorrectDataParameter);
        }
    };
    ctx.state.runtime.cur_do = Some((tag, occurrence));
>>>>>>> bec38799
    Ok(())
}<|MERGE_RESOLUTION|>--- conflicted
+++ resolved
@@ -8,11 +8,8 @@
 use iso7816::Status;
 
 use crate::card::{Context, LoadedContext, RID};
-<<<<<<< HEAD
 use crate::state::{LifeCycle, State};
-=======
 use crate::tlv;
->>>>>>> bec38799
 use crate::types::*;
 use trussed::try_syscall;
 use trussed::types::{Location, PathBuf};
@@ -74,12 +71,9 @@
             Self::InternalAuthenticate => pso::internal_authenticate(context.load_state()?),
             Self::Decipher => pso::decipher(context.load_state()?),
             Self::GenerateAsymmetricKeyPair(mode) => gen_keypair(context.load_state()?, *mode),
-<<<<<<< HEAD
             Self::TerminateDf => terminate_df(context),
             Self::ActivateFile => activate_file(context),
-=======
             Self::SelectData(occurrence) => select_data(context, *occurrence),
->>>>>>> bec38799
             _ => {
                 error!("Command not yet implemented: {:x?}", self);
                 Err(Status::FunctionNotSupported)
@@ -442,7 +436,6 @@
     }
 }
 
-<<<<<<< HEAD
 // § 7.2.16
 fn terminate_df<const R: usize, T: trussed::Client>(
     mut context: Context<'_, R, T>,
@@ -504,7 +497,9 @@
             Status::UnspecifiedPersistentExecutionError
         })?;
     State::activate_file(context.backend.client_mut())?;
-=======
+    Ok(())
+}
+
 // § 7.2.5
 fn select_data<const R: usize, T: trussed::Client>(
     ctx: Context<'_, R, T>,
@@ -519,6 +514,5 @@
         }
     };
     ctx.state.runtime.cur_do = Some((tag, occurrence));
->>>>>>> bec38799
     Ok(())
 }